--- conflicted
+++ resolved
@@ -4,34 +4,34 @@
 description = "Cross-platform window manager library."
 authors = [
   "Tauri Programme within The Commons Conservancy",
-  "The winit contributors"
+  "The winit contributors",
 ]
 edition = "2021"
 rust-version = "1.56"
-keywords = [ "windowing" ]
+keywords = ["windowing"]
 license = "Apache-2.0"
 readme = "README.md"
 repository = "https://github.com/tauri-apps/tao"
 documentation = "https://docs.rs/tao"
-categories = [ "gui" ]
+categories = ["gui"]
 
 [package.metadata.docs.rs]
-features = [ "serde", "tray", "dox" ]
+features = ["serde", "tray", "dox"]
 default-target = "x86_64-unknown-linux-gnu"
 targets = [
   "i686-pc-windows-msvc",
   "x86_64-pc-windows-msvc",
   "i686-unknown-linux-gnu",
   "x86_64-unknown-linux-gnu",
-  "x86_64-apple-darwin"
+  "x86_64-apple-darwin",
 ]
 
 [workspace]
-members = [ "tao-macros" ]
+members = ["tao-macros"]
 
 [features]
-default = [ ]
-dox = [ "gtk/dox" ]
+default = []
+dox = ["gtk/dox"]
 
 [build-dependencies]
 cc = "1"
@@ -41,7 +41,7 @@
 lazy_static = "1"
 libc = "0.2"
 log = "0.4"
-serde = { version = "1", optional = true, features = [ "serde_derive" ] }
+serde = { version = "1", optional = true, features = ["serde_derive"] }
 raw-window-handle = "0.5"
 bitflags = "1"
 crossbeam-channel = "0.5"
@@ -75,9 +75,9 @@
 image = { version = "0.24", default-features = false }
 windows-implement = "0.39.0"
 
-  [target."cfg(target_os = \"windows\")".dependencies.windows]
-  version = "0.39.0"
-  features = [
+[target."cfg(target_os = \"windows\")".dependencies.windows]
+version = "0.39.0"
+features = [
   "implement",
   "Win32_Devices_HumanInterfaceDevice",
   "Win32_Foundation",
@@ -103,21 +103,10 @@
   "Win32_UI_Input_Touch",
   "Win32_UI_Shell",
   "Win32_UI_TextServices",
-  "Win32_UI_WindowsAndMessaging"
+  "Win32_UI_WindowsAndMessaging",
 ]
 
 [target."cfg(any(target_os = \"linux\", target_os = \"dragonfly\", target_os = \"freebsd\", target_os = \"openbsd\", target_os = \"netbsd\"))".dependencies]
-<<<<<<< HEAD
-cairo-rs = "0.15"
-gio = "0.15"
-glib = "0.15"
-glib-sys = "0.15"
-gtk = { version = "0.15", features = [ "v3_22" ] }
-gdk = { version = "0.15", features = [ "v3_22" ] }
-gdk-sys = "0.15"
-gdkx11-sys = "0.15"
-gdk-pixbuf = { version = "0.15", features = [ "v2_36_8" ] }
-=======
 cairo-rs = "0.16"
 gio = "0.16"
 glib = "0.16"
@@ -127,10 +116,7 @@
 gdk-sys = "0.16"
 gdkx11-sys = "0.16"
 gdk-pixbuf = "0.16"
-libappindicator = { version = "0.8.0", optional = true }
-dirs-next = { version = "2.0.0", optional = true }
->>>>>>> 2011ceb7
 x11-dl = "2.20"
-uuid = { version = "1.2", features = [ "v4" ] }
+uuid = { version = "1.2", features = ["v4"] }
 png = "0.17"
 parking_lot = "0.12"