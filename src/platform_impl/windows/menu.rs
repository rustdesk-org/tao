// Copyright 2014-2021 The winit contributors
// Copyright 2021-2022 Tauri Programme within The Commons Conservancy
// SPDX-License-Identifier: Apache-2.0

<<<<<<< HEAD
#![allow(unused)]

use std::{collections::HashMap, fmt, ptr, sync::Mutex};
=======
use std::{collections::HashMap, fmt, sync::Mutex};
>>>>>>> 5e3d344c

use windows::{
  core::{PCWSTR, PWSTR},
  Win32::{
    Foundation::{HWND, LPARAM, LRESULT, WPARAM},
    UI::{
      Input::KeyboardAndMouse::*,
      Shell::*,
      WindowsAndMessaging::{self as win32wm, *},
    },
  },
};

use crate::{
  accelerator::Accelerator,
  event::{Event, WindowEvent},
  icon::Icon,
  keyboard::{KeyCode, ModifiersState},
  menu::{CustomMenuItem, MenuId, MenuItem, MenuType},
  window::WindowId as RootWindowId,
};

use super::{accelerator::register_accel, keyboard::key_to_vk, util, WindowId};

#[derive(Copy, Clone)]
struct AccelWrapper(ACCEL);
impl fmt::Debug for AccelWrapper {
  fn fmt(&self, f: &mut fmt::Formatter<'_>) -> Result<(), fmt::Error> {
    f.pad("")
  }
}

const CUT_ID: usize = 5001;
const COPY_ID: usize = 5002;
const PASTE_ID: usize = 5003;
const SELECT_ALL_ID: usize = 5004;
const HIDE_ID: usize = 5005;
const CLOSE_ID: usize = 5006;
const QUIT_ID: usize = 5007;
const MINIMIZE_ID: usize = 5008;

lazy_static! {
  static ref MENU_IDS: Mutex<Vec<u16>> = Mutex::new(vec![]);
}

pub struct MenuHandler {
  window_id: Option<RootWindowId>,
  menu_type: MenuType,
  event_sender: Box<dyn Fn(Event<'static, ()>)>,
}

impl MenuHandler {
  pub fn new(
    event_sender: Box<dyn Fn(Event<'static, ()>)>,
    menu_type: MenuType,
    window_id: Option<RootWindowId>,
  ) -> MenuHandler {
    MenuHandler {
      window_id,
      menu_type,
      event_sender,
    }
  }
  pub fn send_menu_event(&self, menu_id: u16) {
    (self.event_sender)(Event::MenuEvent {
      menu_id: MenuId(menu_id),
      origin: self.menu_type,
      window_id: self.window_id,
    });
  }

  pub fn send_event(&self, event: Event<'static, ()>) {
    (self.event_sender)(event);
  }
}

#[derive(Debug, Clone)]
pub struct MenuItemAttributes(pub(crate) u16, HMENU, Option<Accelerator>);

impl MenuItemAttributes {
  pub fn id(&self) -> MenuId {
    MenuId(self.0)
  }
  pub fn title(&self) -> String {
    unsafe {
      let mut mif = MENUITEMINFOW {
        cbSize: std::mem::size_of::<MENUITEMINFOW>() as _,
        fMask: MIIM_STRING,
        dwTypeData: PWSTR::null(),
        ..Default::default()
      };
      GetMenuItemInfoW(self.1, self.0 as u32, false, &mut mif);
      mif.cch += 1;
      mif.dwTypeData = PWSTR::from_raw(Vec::with_capacity(mif.cch as usize).as_mut_ptr());
      GetMenuItemInfoW(self.1, self.0 as u32, false, &mut mif);
      util::wchar_ptr_to_string(PCWSTR::from_raw(mif.dwTypeData.0))
        .split('\t')
        .next()
        .unwrap_or_default()
        .to_string()
    }
  }
  pub fn set_enabled(&mut self, enabled: bool) {
    unsafe {
      EnableMenuItem(
        self.1,
        self.0 as u32,
        match enabled {
          true => MF_ENABLED,
          false => MF_DISABLED,
        },
      );
    }
  }
  pub fn set_title(&mut self, title: &str) {
    let mut title = title.to_string();
    if let Some(accelerator) = &self.2 {
      title.push('\t');
      title.push_str(accelerator.to_string().as_str());
    }
    unsafe {
      let info = MENUITEMINFOW {
        cbSize: std::mem::size_of::<MENUITEMINFOW>() as _,
        fMask: MIIM_STRING,
        dwTypeData: PWSTR::from_raw(util::encode_wide(title).as_mut_ptr()),
        ..Default::default()
      };

      SetMenuItemInfoW(self.1, self.0 as u32, false, &info);
    }
  }
  pub fn set_selected(&mut self, selected: bool) {
    unsafe {
      CheckMenuItem(
        self.1,
        self.0 as u32,
        match selected {
          true => MF_CHECKED.0,
          false => MF_UNCHECKED.0,
        },
      );
    }
  }

  // todo: set custom icon to the menu item
  pub fn set_icon(&mut self, _icon: Icon) {}
}

#[derive(Debug, Clone)]
pub struct Menu {
  hmenu: HMENU,
  accels: HashMap<u16, AccelWrapper>,
}

unsafe impl Send for Menu {}
unsafe impl Sync for Menu {}

impl Default for Menu {
  fn default() -> Self {
    Menu::new()
  }
}

impl Menu {
  pub fn new() -> Self {
    unsafe {
      let hmenu = CreateMenu().unwrap_or_default();
      Menu {
        hmenu,
        accels: HashMap::default(),
      }
    }
  }

  pub fn new_popup_menu() -> Self {
    unsafe {
      let hmenu = CreatePopupMenu().unwrap_or_default();
      Menu {
        hmenu,
        accels: HashMap::default(),
      }
    }
  }

  pub fn hmenu(&self) -> HMENU {
    self.hmenu
  }

  // Get the accels table
  pub(crate) fn accels(&self) -> Option<Vec<ACCEL>> {
    if self.accels.is_empty() {
      return None;
    }
    Some(self.accels.values().cloned().map(|d| d.0).collect())
  }

  pub fn add_item(
    &mut self,
    menu_id: MenuId,
    title: &str,
    accelerator: Option<Accelerator>,
    enabled: bool,
    selected: bool,
    _menu_type: MenuType,
  ) -> CustomMenuItem {
    unsafe {
      let mut flags = MF_STRING;
      if !enabled {
        flags |= MF_GRAYED;
      }
      if selected {
        flags |= MF_CHECKED;
      }

      let mut title = title.to_string();
      if let Some(accelerator) = &accelerator {
        title.push('\t');
        title.push_str(accelerator.to_string().as_str());
      }

      AppendMenuW(
        self.hmenu,
        flags,
        menu_id.0 as _,
        PCWSTR::from_raw(util::encode_wide(title).as_ptr()),
      );

      // add our accels
      if let Some(accelerators) = &accelerator {
        if let Some(accelerators) = accelerators.to_accel(menu_id.0) {
          self.accels.insert(menu_id.0, AccelWrapper(accelerators));
        }
      }
      MENU_IDS.lock().unwrap().push(menu_id.0 as _);
      CustomMenuItem(MenuItemAttributes(menu_id.0, self.hmenu, accelerator))
    }
  }

  pub fn add_submenu(&mut self, title: &str, enabled: bool, mut submenu: Menu) {
    unsafe {
      let child_accels = std::mem::take(&mut submenu.accels);
      self.accels.extend(child_accels);

      let mut flags = MF_POPUP;
      if !enabled {
        flags |= MF_DISABLED;
      }

      let title = util::encode_wide(title);
      AppendMenuW(
        self.hmenu,
        flags,
        submenu.hmenu().0 as usize,
        PCWSTR::from_raw(title.as_ptr()),
      );
    }
  }

  pub fn add_native_item(
    &mut self,
    item: MenuItem,
    _menu_type: MenuType,
  ) -> Option<CustomMenuItem> {
    match item {
      MenuItem::Separator => {
        unsafe {
          AppendMenuW(self.hmenu, MF_SEPARATOR, 0, PCWSTR::null());
        };
      }
      MenuItem::Cut => unsafe {
        AppendMenuW(
          self.hmenu,
          MF_STRING,
          CUT_ID,
          PCWSTR::from_raw(util::encode_wide("&Cut\tCtrl+X").as_ptr()),
        );
      },
      MenuItem::Copy => unsafe {
        AppendMenuW(
          self.hmenu,
          MF_STRING,
          COPY_ID,
          PCWSTR::from_raw(util::encode_wide("&Copy\tCtrl+C").as_ptr()),
        );
      },
      MenuItem::Paste => unsafe {
        AppendMenuW(
          self.hmenu,
          MF_STRING,
          PASTE_ID,
          PCWSTR::from_raw(util::encode_wide("&Paste\tCtrl+V").as_ptr()),
        );
      },
      MenuItem::SelectAll => unsafe {
        AppendMenuW(
          self.hmenu,
          MF_STRING,
          SELECT_ALL_ID,
          PCWSTR::from_raw(util::encode_wide("&Select all\tCtrl+A").as_ptr()),
        );
      },
      MenuItem::Hide => unsafe {
        AppendMenuW(
          self.hmenu,
          MF_STRING,
          HIDE_ID,
          PCWSTR::from_raw(util::encode_wide("&Hide\tCtrl+H").as_ptr()),
        );
      },
      MenuItem::CloseWindow => unsafe {
        AppendMenuW(
          self.hmenu,
          MF_STRING,
          CLOSE_ID,
          PCWSTR::from_raw(util::encode_wide("&Close\tAlt+F4").as_ptr()),
        );
      },
      MenuItem::Quit => unsafe {
        AppendMenuW(
          self.hmenu,
          MF_STRING,
          QUIT_ID,
          PCWSTR::from_raw(util::encode_wide("&Quit").as_ptr()),
        );
      },
      MenuItem::Minimize => unsafe {
        AppendMenuW(
          self.hmenu,
          MF_STRING,
          MINIMIZE_ID,
          PCWSTR::from_raw(util::encode_wide("&Minimize").as_ptr()),
        );
      },
      // FIXME: create all shortcuts of MenuItem if possible...
      // like linux?
      _ => (),
    };

    None
  }
}

const MENU_SUBCLASS_ID: usize = 4568;

pub fn initialize(menu_builder: Menu, window: HWND, menu_handler: MenuHandler) -> HMENU {
  let sender: *mut MenuHandler = Box::into_raw(Box::new(menu_handler));
  let menu = menu_builder.hmenu();

  unsafe {
    SetWindowSubclass(window, Some(subclass_proc), MENU_SUBCLASS_ID, sender as _);
    SetMenu(window, menu);
  }

  if let Some(accels) = menu_builder.accels() {
    register_accel(window, &accels);
  }

  menu
}

pub(crate) unsafe extern "system" fn subclass_proc(
  hwnd: HWND,
  msg: u32,
  wparam: WPARAM,
  lparam: LPARAM,
  _id: usize,
  subclass_input_ptr: usize,
) -> LRESULT {
  let subclass_input_ptr = subclass_input_ptr as *mut MenuHandler;
  let subclass_input = &*(subclass_input_ptr);

  if msg == WM_DESTROY {
    Box::from_raw(subclass_input_ptr);
  }

  match msg {
    win32wm::WM_COMMAND => {
      match wparam.0 {
        CUT_ID => {
          execute_edit_command(EditCommand::Cut);
        }
        COPY_ID => {
          execute_edit_command(EditCommand::Copy);
        }
        PASTE_ID => {
          execute_edit_command(EditCommand::Paste);
        }
        SELECT_ALL_ID => {
          execute_edit_command(EditCommand::SelectAll);
        }
        HIDE_ID => {
          ShowWindow(hwnd, SW_HIDE);
        }
        CLOSE_ID => {
          subclass_input.send_event(Event::WindowEvent {
            window_id: RootWindowId(WindowId(hwnd.0)),
            event: WindowEvent::CloseRequested,
          });
        }
        QUIT_ID => {
          subclass_input.send_event(Event::LoopDestroyed);
          PostQuitMessage(0);
        }
        MINIMIZE_ID => {
          ShowWindow(hwnd, SW_MINIMIZE);
        }
        _ => {
          let menu_id = util::LOWORD(wparam.0 as u32);
          if MENU_IDS.lock().unwrap().contains(&menu_id) {
            subclass_input.send_menu_event(menu_id);
          }
        }
      }
      LRESULT(0)
    }
    _ => DefSubclassProc(hwnd, msg, wparam, lparam),
  }
}

enum EditCommand {
  Copy,
  Cut,
  Paste,
  SelectAll,
}
fn execute_edit_command(command: EditCommand) {
  let key = VIRTUAL_KEY(match command {
    EditCommand::Copy => 0x43,      // c
    EditCommand::Cut => 0x58,       // x
    EditCommand::Paste => 0x56,     // v
    EditCommand::SelectAll => 0x41, // a
  });

  unsafe {
    let mut inputs: [INPUT; 4] = std::mem::zeroed();
    inputs[0].r#type = INPUT_KEYBOARD;
    inputs[0].Anonymous.ki.wVk = VK_CONTROL;
    inputs[2].Anonymous.ki.dwFlags = Default::default();

    inputs[1].r#type = INPUT_KEYBOARD;
    inputs[1].Anonymous.ki.wVk = key;
    inputs[2].Anonymous.ki.dwFlags = Default::default();

    inputs[2].r#type = INPUT_KEYBOARD;
    inputs[2].Anonymous.ki.wVk = key;
    inputs[2].Anonymous.ki.dwFlags = KEYEVENTF_KEYUP;

    inputs[3].r#type = INPUT_KEYBOARD;
    inputs[3].Anonymous.ki.wVk = VK_CONTROL;
    inputs[3].Anonymous.ki.dwFlags = KEYEVENTF_KEYUP;

    SendInput(&inputs, std::mem::size_of::<INPUT>() as _);
  }
}

impl Accelerator {
  // Convert a hotkey to an accelerator.
  fn to_accel(&self, menu_id: u16) -> Option<ACCEL> {
    let mut virt_key = FVIRTKEY;
    let key_mods: ModifiersState = self.mods;
    if key_mods.control_key() {
      virt_key |= FCONTROL;
    }
    if key_mods.alt_key() {
      virt_key |= FALT;
    }
    if key_mods.shift_key() {
      virt_key |= FSHIFT;
    }

    let raw_key = if let Some(vk_code) = key_to_vk(&self.key) {
      let mod_code = vk_code.0 >> 8;
      if mod_code & 0x1 != 0 {
        virt_key |= FSHIFT;
      }
      if mod_code & 0x02 != 0 {
        virt_key |= FCONTROL;
      }
      if mod_code & 0x04 != 0 {
        virt_key |= FALT;
      }
      vk_code.0 & 0x00ff
    } else {
      dbg!("Failed to convert key {:?} into virtual key code", self.key);
      return None;
    };

    Some(ACCEL {
      fVirt: virt_key as u8,
      key: raw_key as u16,
      cmd: menu_id,
    })
  }
}

impl fmt::Display for Accelerator {
  fn fmt(&self, f: &mut fmt::Formatter<'_>) -> fmt::Result {
    let key_mods: ModifiersState = self.mods;
    if key_mods.control_key() {
      write!(f, "Ctrl+")?;
    }
    if key_mods.shift_key() {
      write!(f, "Shift+")?;
    }
    if key_mods.alt_key() {
      write!(f, "Alt+")?;
    }
    if key_mods.super_key() {
      write!(f, "Windows+")?;
    }
    match &self.key {
      KeyCode::KeyA => write!(f, "A"),
      KeyCode::KeyB => write!(f, "B"),
      KeyCode::KeyC => write!(f, "C"),
      KeyCode::KeyD => write!(f, "D"),
      KeyCode::KeyE => write!(f, "E"),
      KeyCode::KeyF => write!(f, "F"),
      KeyCode::KeyG => write!(f, "G"),
      KeyCode::KeyH => write!(f, "H"),
      KeyCode::KeyI => write!(f, "I"),
      KeyCode::KeyJ => write!(f, "J"),
      KeyCode::KeyK => write!(f, "K"),
      KeyCode::KeyL => write!(f, "L"),
      KeyCode::KeyM => write!(f, "M"),
      KeyCode::KeyN => write!(f, "N"),
      KeyCode::KeyO => write!(f, "O"),
      KeyCode::KeyP => write!(f, "P"),
      KeyCode::KeyQ => write!(f, "Q"),
      KeyCode::KeyR => write!(f, "R"),
      KeyCode::KeyS => write!(f, "S"),
      KeyCode::KeyT => write!(f, "T"),
      KeyCode::KeyU => write!(f, "U"),
      KeyCode::KeyV => write!(f, "V"),
      KeyCode::KeyW => write!(f, "W"),
      KeyCode::KeyX => write!(f, "X"),
      KeyCode::KeyY => write!(f, "Y"),
      KeyCode::KeyZ => write!(f, "Z"),
      KeyCode::Digit0 => write!(f, "0"),
      KeyCode::Digit1 => write!(f, "1"),
      KeyCode::Digit2 => write!(f, "2"),
      KeyCode::Digit3 => write!(f, "3"),
      KeyCode::Digit4 => write!(f, "4"),
      KeyCode::Digit5 => write!(f, "5"),
      KeyCode::Digit6 => write!(f, "6"),
      KeyCode::Digit7 => write!(f, "7"),
      KeyCode::Digit8 => write!(f, "8"),
      KeyCode::Digit9 => write!(f, "9"),
      KeyCode::Comma => write!(f, ","),
      KeyCode::Minus => write!(f, "-"),
      KeyCode::Plus => write!(f, "+"),
      KeyCode::Period => write!(f, "."),
      KeyCode::Space => write!(f, "Space"),
      KeyCode::Equal => write!(f, "="),
      KeyCode::Semicolon => write!(f, ";"),
      KeyCode::Slash => write!(f, "/"),
      KeyCode::Backslash => write!(f, "\\"),
      KeyCode::Quote => write!(f, "\'"),
      KeyCode::Backquote => write!(f, "`"),
      KeyCode::BracketLeft => write!(f, "["),
      KeyCode::BracketRight => write!(f, "]"),
      KeyCode::Tab => write!(f, "Tab"),
      KeyCode::Escape => write!(f, "Esc"),
      KeyCode::Delete => write!(f, "Del"),
      KeyCode::Insert => write!(f, "Ins"),
      KeyCode::PageUp => write!(f, "PgUp"),
      KeyCode::PageDown => write!(f, "PgDn"),
      // These names match LibreOffice.
      KeyCode::ArrowLeft => write!(f, "Left"),
      KeyCode::ArrowRight => write!(f, "Right"),
      KeyCode::ArrowUp => write!(f, "Up"),
      KeyCode::ArrowDown => write!(f, "Down"),
      _ => write!(f, "{:?}", self.key),
    }
  }
}<|MERGE_RESOLUTION|>--- conflicted
+++ resolved
@@ -2,13 +2,9 @@
 // Copyright 2021-2022 Tauri Programme within The Commons Conservancy
 // SPDX-License-Identifier: Apache-2.0
 
-<<<<<<< HEAD
 #![allow(unused)]
 
-use std::{collections::HashMap, fmt, ptr, sync::Mutex};
-=======
 use std::{collections::HashMap, fmt, sync::Mutex};
->>>>>>> 5e3d344c
 
 use windows::{
   core::{PCWSTR, PWSTR},
