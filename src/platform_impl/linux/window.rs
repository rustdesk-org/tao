--- conflicted
+++ resolved
@@ -13,14 +13,9 @@
 };
 
 use gdk::{WindowEdge, WindowState};
-<<<<<<< HEAD
-use gtk::{prelude::*, AccelGroup};
-use raw_window_handle::{RawWindowHandle, XlibHandle};
-=======
 use glib::translate::ToGlibPtr;
-use gtk::{prelude::*, traits::SettingsExt, AccelGroup, Orientation, Settings};
+use gtk::prelude::*;
 use raw_window_handle::{RawDisplayHandle, RawWindowHandle, XlibDisplayHandle, XlibWindowHandle};
->>>>>>> 5e3d344c
 
 use crate::{
   dpi::{LogicalPosition, LogicalSize, PhysicalPosition, PhysicalSize, Position, Size},
@@ -159,8 +154,6 @@
       window.set_app_paintable(true);
     }
 
-<<<<<<< HEAD
-=======
     if !pl_attribs.double_buffered {
       let widget = window.upcast_ref::<gtk::Widget>();
       if !event_loop_window_target.is_wayland() {
@@ -170,31 +163,6 @@
       }
     }
 
-    // We always create a box and allocate menubar, so if they set_menu after creation
-    // we can inject the menubar without re-redendering the whole window
-    let window_box = gtk::Box::new(Orientation::Vertical, 0);
-    window.add(&window_box);
-
-    let mut menu_bar = gtk::MenuBar::new();
-
-    if attributes.transparent {
-      let style_context = menu_bar.style_context();
-      let css_provider = gtk::CssProvider::new();
-      let theme = r#"
-          menubar {
-            background-color: transparent;
-            box-shadow: none;
-          }
-        "#;
-      let _ = css_provider.load_from_data(theme.as_bytes());
-      style_context.add_provider(&css_provider, 600);
-    }
-    window_box.pack_start(&menu_bar, false, false, 0);
-    if let Some(window_menu) = attributes.window_menu {
-      window_menu.generate_menu(&mut menu_bar, &window_requests_tx, &accel_group, window_id);
-    }
-
->>>>>>> 5e3d344c
     // Rest attributes
     window.set_title(&attributes.title);
     if let Some(Fullscreen::Borderless(m)) = &attributes.fullscreen {
@@ -452,22 +420,10 @@
     }
   }
 
-<<<<<<< HEAD
-=======
   pub fn title(&self) -> Option<String> {
     self.window.title().map(|t| t.as_str().to_string())
   }
 
-  pub fn set_menu(&self, menu: Option<menu::Menu>) {
-    if let Err(e) = self.window_requests_tx.send((
-      self.window_id,
-      WindowRequest::SetMenu((menu, self.accel_group.clone(), self.menu_bar.clone())),
-    )) {
-      log::warn!("Fail to send menu request: {}", e);
-    }
-  }
-
->>>>>>> 5e3d344c
   pub fn set_visible(&self, visible: bool) {
     if let Err(e) = self
       .window_requests_tx
@@ -808,16 +764,11 @@
   SetSkipTaskbar(bool),
   CursorIcon(Option<CursorIcon>),
   CursorPosition((i32, i32)),
-<<<<<<< HEAD
-=======
   CursorIgnoreEvents(bool),
   WireUpEvents { transparent: bool },
   Redraw,
->>>>>>> 5e3d344c
   Menu((Option<MenuItem>, Option<MenuId>)),
-  SetMenu((Option<menu::Menu>, AccelGroup, gtk::MenuBar)),
-  WireUpEvents,
-  Redraw,
+  SetMenu((Option<menu::Menu>, gtk::AccelGroup, gtk::MenuBar)),
   GlobalHotKey(u16),
 }
 
